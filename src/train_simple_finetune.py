--- conflicted
+++ resolved
@@ -15,7 +15,7 @@
 import torchmetrics
 import wandb
 from lightning.pytorch.loggers import WandbLogger
-from matplotlib import pyplot as plt
+import matplotlib.pyplot as plt
 from matplotlib.colors import Normalize
 from torchmetrics.classification import MulticlassConfusionMatrix
 from torchmetrics import JaccardIndex as IoU
@@ -115,24 +115,9 @@
         if self.trainer.sanity_checking:
             return
 
-<<<<<<< HEAD
         epoch_metrics = compute_metrics(self.metrics, mode="val")
         self.log_scalar_metrics(epoch_metrics, mode="val")
         self.log_image_metrics(epoch_metrics, mode="val")
-=======
-        computed_metrics = {}
-        for metric_name, metric in self.metrics["val"].items():
-            computed_value = metric.compute()
-            computed_metrics[metric_name] = computed_value.cpu().numpy()
-
-            if computed_value.numel() == 1:
-                self.log(f"val/{metric_name}", computed_value, on_step=False, on_epoch=True)
-            metric.reset()
-
-        if isinstance(self.logger, WandbLogger):
-            log_image_prediction(model=self, class_labels=get_idx_to_label_map(GENERAL_MAP), idx=0)
-            log_confusion_matrix(computed_metrics["confusion_matrix"], get_idx_to_label_map(GENERAL_MAP))
->>>>>>> c2e542eb
 
     def predict_step(self, batch: S2OSMSample, batch_idx: int) -> torch.Tensor:
         return self._model_step(batch, mode="test")
